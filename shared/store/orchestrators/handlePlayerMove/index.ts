--- conflicted
+++ resolved
@@ -26,101 +26,20 @@
 import { ErrorService } from "@shared/services/ErrorService";
 import { getLogger } from "@shared/services/logging";
 import { handleTrainingCompletion } from "./move.completion";
-<<<<<<< HEAD
-import { getLogger } from "@shared/services/logging/Logger";
-=======
 
 // Import specialized modules
 import { MoveValidator } from "./MoveValidator";
 import { MoveQualityEvaluator } from "./MoveQualityEvaluator";
 import { PawnPromotionHandler } from "./PawnPromotionHandler";
 import { MoveDialogManager } from "./MoveDialogManager";
-import { scheduleOpponentTurn, cancelScheduledOpponentTurn } from "./OpponentTurnHandler";
->>>>>>> 66dcde6f
+import {
+  scheduleOpponentTurn,
+  cancelScheduledOpponentTurn,
+} from "./OpponentTurnHandler";
 
 // Re-export types for consumers
 export type { MoveEvaluation, MoveExecutionResult } from "./move.types";
-import type { TablebaseMove } from "@shared/types/tablebase";
-
-// Create logger instance for this module
-const logger = getLogger().setContext("handlePlayerMove");
-
-// Module-scoped variables for opponent turn management (replaces window globals)
-let opponentTurnTimeout: NodeJS.Timeout | null = null;
-let opponentTurnCancelled = false;
-
-/**
- * Evaluates move quality by comparing WDL values before and after
- * @private
- * @param wdlBefore - WDL value before the move
- * @param wdlAfter - WDL value after the move
- * @param movedColor - Color that made the move ('w' or 'b')
- * @param playedMove - The move that was played (SAN notation)
- * @param bestMoves - Best moves from tablebase
- * @returns Evaluation results with perspective-adjusted WDL values
- */
-function evaluateMoveQuality(
-  wdlBefore: number,
-  wdlAfter: number,
-  movedColor: "w" | "b",
-  playedMove: string,
-  bestMoves: TablebaseMove[] | undefined,
-): {
-  wdlBeforeFromPlayerPerspective: number;
-  wdlAfterFromPlayerPerspective: number;
-  playedMoveWasBest: boolean;
-  outcomeChanged: boolean;
-} {
-  // Convert WDL to player's perspective consistently
-  // WDL values are from white's perspective:
-  // Positive = good for white, Negative = good for black
-  const wdlBeforeFromPlayerPerspective =
-    movedColor === "w" ? wdlBefore : -wdlBefore;
-
-  // After the move, it's the opponent's turn, so we need to invert
-  const wdlAfterFromPlayerPerspective =
-    movedColor === "w" ? -wdlAfter : wdlAfter;
-
-  // Check if the played move was one of the best moves
-  const playedMoveWasBest = bestMoves
-    ? bestMoves.some((m) => m.san === playedMove)
-    : false;
-
-  // Check if position outcome actually changed (not just DTM increase)
-  const outcomeChanged =
-    (wdlBeforeFromPlayerPerspective > 0 &&
-      wdlAfterFromPlayerPerspective <= 0) || // Win -> Draw/Loss
-    (wdlBeforeFromPlayerPerspective === 0 && wdlAfterFromPlayerPerspective < 0); // Draw -> Loss
-
-  return {
-    wdlBeforeFromPlayerPerspective,
-    wdlAfterFromPlayerPerspective,
-    playedMoveWasBest,
-    outcomeChanged,
-  };
-}
-
-<<<<<<< HEAD
-/**
- * Cancels any scheduled opponent turn
- *
- * @description
- * Called when undoing a move to prevent the opponent from playing
- * after the undo action completes.
- */
-export function cancelScheduledOpponentTurn(): void {
-  // Set a flag to prevent execution even if timeout already fired
-  opponentTurnCancelled = true;
-
-  if (opponentTurnTimeout) {
-    clearTimeout(opponentTurnTimeout);
-    opponentTurnTimeout = null;
-    logger.debug("Successfully cancelled scheduled opponent turn");
-  } else {
-    logger.warn("No timeout to cancel, but set cancellation flag");
-  }
-}
-=======
+
 // Re-export cancellation function for external use (undo functionality)
 export { cancelScheduledOpponentTurn };
 
@@ -129,7 +48,6 @@
 const moveQualityEvaluator = new MoveQualityEvaluator();
 const pawnPromotionHandler = new PawnPromotionHandler();
 const moveDialogManager = new MoveDialogManager();
->>>>>>> 66dcde6f
 
 /**
  * Handles a player move using modular orchestration
@@ -158,7 +76,9 @@
 
   // Early validation - check if it's player's turn
   if (!state.training.isPlayerTurn || state.training.isOpponentThinking) {
-    getLogger().debug("[handlePlayerMove] Early return - not player turn or opponent thinking");
+    getLogger().debug(
+      "[handlePlayerMove] Early return - not player turn or opponent thinking",
+    );
     return false;
   }
 
@@ -187,271 +107,58 @@
     // Step 3: Apply move to game state
     const validatedMove = chessService.move(move);
     if (!validatedMove) {
-      getLogger().error("[handlePlayerMove] Move execution failed after validation");
+      getLogger().error(
+        "[handlePlayerMove] Move execution failed after validation",
+      );
       return false;
     }
 
-<<<<<<< HEAD
-    // Game state will be automatically synced via ChessService event subscription in rootStore
-
-    // Step 3.5: Check for pawn promotion auto-win (any promotion piece)
-    logger.info("Checking for promotion", {
-      hasPromotion: !!validatedMove.promotion,
-      promotion: validatedMove.promotion,
-      move: validatedMove.san,
-      from: validatedMove.from,
-      to: validatedMove.to,
-    });
-
-    if (validatedMove.promotion) {
-      logger.info("🎉 Pawn promotion detected!", {
-        promotion: validatedMove.promotion,
-        san: validatedMove.san,
-      });
-      console.log(
-        "[handlePlayerMove] Pawn promotion detected:",
-        validatedMove.promotion,
-        "- checking tablebase evaluation",
-      );
-
-      const fenAfterPromotion = chessService.getFen();
-
-      try {
-        const evalResult =
-          await tablebaseService.getEvaluation(fenAfterPromotion);
-
-        if (evalResult.isAvailable && evalResult.result?.wdl !== undefined) {
-          const promotingColor = validatedMove.color;
-
-          // After the move, it's opponent's turn, so we need to invert WDL
-          // Same logic as lines 171-172
-          const wdlFromPromotingPlayerPerspective =
-            promotingColor === "w"
-              ? -evalResult.result.wdl
-              : evalResult.result.wdl;
-
-          console.log("[handlePlayerMove] Promotion evaluation:", {
-            fenAfterPromotion,
-            wdl: evalResult.result.wdl,
-            wdlFromPromotingPlayerPerspective,
-            isWin: wdlFromPromotingPlayerPerspective > 0,
-          });
-
-          // Auto-complete if position is won
-          if (wdlFromPromotingPlayerPerspective > 0) {
-            console.log(
-              "[handlePlayerMove] Promotion leads to win - auto-completing training",
-            );
-
-            // Add success toast
-            const pieceNames = {
-              q: "Dame",
-              r: "Turm",
-              b: "Läufer",
-              n: "Springer",
-            };
-            const pieceName = pieceNames[validatedMove.promotion] || "Figur";
-
-            setState((draft) => {
-              draft.ui.toasts.push({
-                id: Date.now().toString(),
-                message: `Glückwunsch! Umwandlung in ${pieceName} führt zum Sieg!`,
-                type: "success",
-              });
-            });
-
-            // Complete training
-            await handleTrainingCompletion(api, true);
-            return true;
-          }
-        }
-      } catch (error) {
-        console.error("Promotion evaluation failed:", error);
-        // Continue with normal flow if evaluation fails
-      }
-    }
-
-    // Step 4: Move quality evaluation with tablebase service
-    try {
-      // Get evaluations before and after the move
-      const evalBefore = await tablebaseService
-        .getEvaluation(fenBefore)
-        .catch(() => ({ isAvailable: false }));
-      const fenAfter = chessService.getFen();
-      const evalAfter = await tablebaseService
-        .getEvaluation(fenAfter)
-        .catch(() => ({ isAvailable: false }));
-
-      // Check if move worsened position (only if both evaluations are available)
-      if (
-        evalBefore.isAvailable &&
-        evalAfter.isAvailable &&
-        "result" in evalBefore &&
-        "result" in evalAfter &&
-        evalBefore.result &&
-        evalAfter.result
-      ) {
-        const wdlBefore = evalBefore.result.wdl;
-        const wdlAfter = evalAfter.result.wdl;
-
-        // Get best moves for comparison
-        const topMoves = await tablebaseService
-          .getTopMoves(fenBefore, 3)
-          .catch(() => ({ isAvailable: false, moves: [] }));
-
-        // Use helper function to evaluate move quality
-        const evaluation = evaluateMoveQuality(
-          wdlBefore,
-          wdlAfter,
-          validatedMove.color,
-          validatedMove.san,
-          topMoves.isAvailable ? topMoves.moves : undefined,
-        );
-
-        // Debug logging (kept in main function for context)
-        console.log("[MoveQuality] Evaluating move quality:", {
-          moveColor: validatedMove.color,
-          moveSan: validatedMove.san,
-          wdlBefore,
-          wdlAfter,
-          fenBefore: fenBefore.split(" ")[0], // Just board position
-          fenAfter: fenAfter.split(" ")[0],
-        });
-
-        console.log("[MoveQuality] WDL from player perspective:", {
-          wdlBeforeFromPlayerPerspective:
-            evaluation.wdlBeforeFromPlayerPerspective,
-          wdlAfterFromPlayerPerspective:
-            evaluation.wdlAfterFromPlayerPerspective,
-        });
-
-        console.log("[MoveQuality] Best moves check:");
-        console.log("  topMovesAvailable:", topMoves.isAvailable);
-        console.log(
-          "  bestMoves:",
-          JSON.stringify(topMoves.moves?.map((m) => m.san)),
-        );
-        console.log("  playedMove:", validatedMove.san);
-        console.log("  playedMoveWasBest:", evaluation.playedMoveWasBest);
-
-        // Debug each move comparison
-        if (topMoves.moves) {
-          console.log("  Comparing each move:");
-          topMoves.moves.forEach((m, i) => {
-            console.log(
-              `    Move ${i}: "${m.san}" === "${validatedMove.san}" ? ${m.san === validatedMove.san}`,
-            );
-          });
-        }
-
-        console.log("[MoveQuality] DECISION VALUES:");
-        console.log("  outcomeChanged:", evaluation.outcomeChanged);
-        console.log("  playedMoveWasBest:", evaluation.playedMoveWasBest);
-        console.log(
-          "  wdlBeforeFromPlayerPerspective:",
-          evaluation.wdlBeforeFromPlayerPerspective,
-        );
-        console.log(
-          "  wdlAfterFromPlayerPerspective:",
-          evaluation.wdlAfterFromPlayerPerspective,
-        );
-        console.log(
-          "  showDialog (original logic):",
-          !evaluation.playedMoveWasBest && evaluation.outcomeChanged,
-        );
-        console.log(
-          "  forceTestDialog:",
-          !evaluation.playedMoveWasBest && topMoves.isAvailable,
-        );
-        console.log(
-          "  FINAL TRIGGER:",
-          (!evaluation.playedMoveWasBest && evaluation.outcomeChanged) ||
-            (!evaluation.playedMoveWasBest && topMoves.isAvailable),
-        );
-
-        // TEMP: Force error dialog for testing (should only trigger if move was not best)
-        const forceTestDialog =
-          !evaluation.playedMoveWasBest && topMoves.isAvailable;
-
-        if (
-          (!evaluation.playedMoveWasBest && evaluation.outcomeChanged) ||
-          forceTestDialog
-        ) {
-          const bestMove =
-            topMoves.isAvailable && topMoves.moves && topMoves.moves.length > 0
-              ? topMoves.moves[0].san
-              : undefined;
-=======
     const fenAfter = chessService.getFen();
 
     // Step 4: Handle pawn promotion if applicable
     const promotionInfo = pawnPromotionHandler.checkPromotion(validatedMove);
     if (promotionInfo.isPromotion) {
-      getLogger().info("[handlePlayerMove] Pawn promotion detected:", promotionInfo);
-      
+      getLogger().info(
+        "[handlePlayerMove] Pawn promotion detected:",
+        promotionInfo,
+      );
+
       // Check if promotion leads to auto-win
       const isAutoWin = await pawnPromotionHandler.evaluatePromotionOutcome(
-        fenAfter, 
-        validatedMove.color
-      );
-      
+        fenAfter,
+        validatedMove.color,
+      );
+
       if (isAutoWin) {
-        await pawnPromotionHandler.handleAutoWin(api, { ...promotionInfo, isAutoWin: true });
+        await pawnPromotionHandler.handleAutoWin(api, {
+          ...promotionInfo,
+          isAutoWin: true,
+        });
         return true; // Training completed
       }
     }
->>>>>>> 66dcde6f
 
     // Step 5: Evaluate move quality using MoveQualityEvaluator
     const qualityResult = await moveQualityEvaluator.evaluateMoveQuality(
       fenBefore,
       fenAfter,
-      validatedMove
+      validatedMove,
     );
 
-<<<<<<< HEAD
-          // Show error dialog
-          setState((draft) => {
-            draft.training.moveErrorDialog = {
-              isOpen: true,
-              wdlBefore,
-              wdlAfter,
-              bestMove,
-            };
-          });
-
-          // CRITICAL: Don't schedule opponent turn when showing error dialog!
-          // The player needs to decide whether to undo or continue
-          console.log(
-            "[MoveQuality] Returning early - no opponent turn for suboptimal move",
-          );
-          return true;
-        }
-      } else {
-        console.log("[MoveQuality] Skipping evaluation - insufficient data:", {
-          evalBeforeAvailable: evalBefore?.isAvailable,
-          evalAfterAvailable: evalAfter?.isAvailable,
-          hasBeforeResult: evalBefore && "result" in evalBefore,
-          hasAfterResult: evalAfter && "result" in evalAfter,
-        });
-      }
-    } catch (error) {
-      // Log evaluation error but don't block move
-      console.error("Move quality evaluation failed:", error);
-=======
     // Step 6: Show error dialog if move was suboptimal and outcome changed
     if (qualityResult.shouldShowErrorDialog) {
       moveDialogManager.showMoveErrorDialog(
-        api, 
-        qualityResult.wdlBefore || 0, 
-        qualityResult.wdlAfter || 0, 
-        qualityResult.bestMove
-      );
-      
+        api,
+        qualityResult.wdlBefore || 0,
+        qualityResult.wdlAfter || 0,
+        qualityResult.bestMove,
+      );
+
       // Don't schedule opponent turn when showing error dialog
-      getLogger().info("[handlePlayerMove] Showing error dialog - no opponent turn");
+      getLogger().info(
+        "[handlePlayerMove] Showing error dialog - no opponent turn",
+      );
       return true;
->>>>>>> 66dcde6f
     }
 
     // Step 7: Check if game is finished
@@ -462,29 +169,11 @@
 
     // Step 8: Handle opponent turn if needed
     const currentTurn = chessService.turn();
-<<<<<<< HEAD
     const trainingColor =
       state.training.currentPosition?.colorToTrain?.charAt(0);
 
-    console.log("[DEBUG handlePlayerMove] After move check:", {
-      currentTurn,
-      trainingColor,
-      shouldTriggerOpponent: currentTurn !== trainingColor,
-      fen: chessService.getFen(),
-    });
-
-    if (currentTurn !== trainingColor) {
-      console.log(
-        "[DEBUG handlePlayerMove] It's opponent's turn - scheduling opponent move",
-      );
-      // Trigger opponent turn (delegated to separate function)
-=======
-    const trainingColor = state.training.currentPosition?.colorToTrain?.charAt(0);
-
     if (currentTurn !== trainingColor) {
       getLogger().debug("[handlePlayerMove] Scheduling opponent turn");
-      
->>>>>>> 66dcde6f
       setState((draft) => {
         draft.training.isPlayerTurn = false;
         draft.training.isOpponentThinking = true;
@@ -521,194 +210,4 @@
       draft.ui.loading.position = false;
     });
   }
-<<<<<<< HEAD
-};
-
-/**
- * Schedules opponent turn execution
- *
- * @param {StoreApi} api - Store API
- *
- * @private
- *
- * @remarks
- * Separates opponent logic from player move handling.
- * Uses testable delay utility instead of raw setTimeout.
- */
-function scheduleOpponentTurn(api: StoreApi): void {
-  console.log(
-    "[DEBUG scheduleOpponentTurn] CALLED - Scheduling opponent turn in 500ms",
-  );
-
-  // Cancel any previously scheduled opponent turn
-  if (opponentTurnTimeout) {
-    clearTimeout(opponentTurnTimeout);
-    console.log(
-      "[DEBUG scheduleOpponentTurn] Cancelled previous opponent turn timeout",
-    );
-  }
-
-  // Clear the cancellation flag when scheduling new turn
-  opponentTurnCancelled = false;
-
-  // Schedule new opponent turn with cancellable timeout
-  opponentTurnTimeout = setTimeout(async () => {
-    console.log(
-      "[DEBUG scheduleOpponentTurn] Timeout fired, checking if we should execute opponent turn",
-    );
-
-    // Check if this turn was cancelled
-    if (opponentTurnCancelled) {
-      console.log(
-        "[DEBUG scheduleOpponentTurn] ABORTING - Turn was cancelled by undo",
-      );
-      opponentTurnCancelled = false;
-      opponentTurnTimeout = null;
-      return;
-    }
-
-    // Check state again before executing - player might have undone the move
-    const currentState = api.getState();
-    if (currentState.training.isPlayerTurn) {
-      console.log(
-        "[DEBUG scheduleOpponentTurn] ABORTING - It's now player's turn (move was undone)",
-      );
-      return;
-    }
-
-    console.log("[DEBUG scheduleOpponentTurn] Executing opponent turn");
-    await executeOpponentTurn(api);
-
-    // Clear the timeout reference after execution
-    opponentTurnTimeout = null;
-  }, 500);
-}
-
-/**
- * Executes opponent turn
- *
- * @param {StoreApi} api - Store API
- * @returns {Promise<void>}
- *
- * @private
- *
- * @remarks
- * Handles opponent move separately from player moves.
- * No recursion - clear separation of concerns.
- */
-async function executeOpponentTurn(api: StoreApi): Promise<void> {
-  const { getState, setState } = api;
-
-  // DEBUG: Check if we should actually execute opponent turn
-  const state = getState();
-  console.log("[DEBUG executeOpponentTurn] Called with state:", {
-    isPlayerTurn: state.training.isPlayerTurn,
-    isOpponentThinking: state.training.isOpponentThinking,
-    currentFen: chessService.getFen(),
-    currentTurn: chessService.turn(),
-    trainingColor: state.training.currentPosition?.colorToTrain,
-    wasCancelled: opponentTurnCancelled,
-  });
-
-  // CRITICAL: Check cancellation flag first
-  if (opponentTurnCancelled) {
-    console.log("[DEBUG executeOpponentTurn] ABORTING - Turn was cancelled!");
-    opponentTurnCancelled = false;
-    return;
-  }
-
-  // CRITICAL: Don't execute if it's the player's turn
-  if (state.training.isPlayerTurn) {
-    console.log("[DEBUG executeOpponentTurn] ABORTING - It's player's turn!");
-    return;
-  }
-
-  try {
-    // Get current position
-    const currentFen = chessService.getFen();
-
-    // Fetch best move from tablebase
-    const topMoves = await tablebaseService.getTopMoves(currentFen, 1);
-
-    if (
-      !topMoves.isAvailable ||
-      !topMoves.moves ||
-      topMoves.moves.length === 0
-    ) {
-      // No tablebase move available - just return control to player
-      setState((draft) => {
-        draft.training.isPlayerTurn = true;
-        draft.training.isOpponentThinking = false;
-      });
-      return;
-    }
-
-    // Get the best move
-    const bestMove = topMoves.moves[0];
-
-    // Convert SAN move to from/to format for ChessService
-    // The tablebase returns moves in SAN format (e.g., "Ke4", "Rxh7")
-    // We need to convert to { from, to } format
-    const moveResult = chessService.validateMove(bestMove.san);
-    if (!moveResult) {
-      // If validation fails, try to make the move directly
-      const move = chessService.move(bestMove.san);
-      if (!move) {
-        throw new Error(`Invalid tablebase move: ${bestMove.san}`);
-      }
-    } else {
-      // Make the opponent move
-      const move = chessService.move(bestMove.san);
-      if (!move) {
-        throw new Error(`Failed to execute tablebase move: ${bestMove.san}`);
-      }
-    }
-
-    // Update state - switch back to player's turn
-    setState((draft) => {
-      draft.training.isPlayerTurn = true;
-      draft.training.isOpponentThinking = false;
-
-      // Add a toast notification for the opponent's move
-      draft.ui.toasts.push({
-        id: Date.now().toString(),
-        message: `Gegner spielt: ${bestMove.san}`,
-        type: "info",
-      });
-    });
-
-    // Check if game ended after opponent move
-    if (chessService.isGameOver()) {
-      await handleTrainingCompletion(api, false); // Player didn't win
-    }
-  } catch (error) {
-    // Handle opponent move errors
-    const userMessage = ErrorService.handleUIError(
-      error as Error,
-      "OpponentMove",
-      {
-        component: "OpponentMove",
-        action: "execute",
-      },
-    );
-
-    setState((draft) => {
-      draft.ui.toasts.push({
-        id: Date.now().toString(),
-        message: userMessage,
-        type: "error",
-      });
-      // Reset to player's turn and clear thinking flag on error
-      draft.training.isPlayerTurn = true;
-      draft.training.isOpponentThinking = false;
-    });
-  } finally {
-    // Always clear the thinking flag
-    setState((draft) => {
-      draft.training.isOpponentThinking = false;
-    });
-  }
-}
-=======
-};
->>>>>>> 66dcde6f
+};