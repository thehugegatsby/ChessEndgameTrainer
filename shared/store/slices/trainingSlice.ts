/**
 * @file Training state slice for Zustand store
 * @module store/slices/trainingSlice
 * @description Manages chess training session state including position management,
 * navigation, progress tracking, and training-specific game features.
 * This slice handles the core training logic and user interaction flow.
 *
 * @example
 * ```typescript
 * // Using the training slice in a component
 * import { useStore } from '@/store';
 * import { trainingSelectors } from '@/store/slices/trainingSlice';
 *
 * function TrainingSession() {
 *   const currentPosition = useStore(trainingSelectors.selectCurrentPosition);
 *   const isPlayerTurn = useStore(trainingSelectors.selectIsPlayerTurn);
 *   const hintsUsed = useStore(trainingSelectors.selectHintsUsed);
 *   const incrementHint = useStore(state => state.incrementHint);
 *
 *   const handleHintRequest = () => {
 *     if (hintsUsed < 3) incrementHint();
 *   };
 * }
 * ```
 */

import { ImmerStateCreator, TrainingSlice } from "./types";
import type { EndgamePosition as BaseEndgamePosition } from "@shared/types/endgame";
import type { ValidatedMove } from "@shared/types/chess";
<<<<<<< HEAD
import { getLogger } from "@shared/services/logging/Logger";
=======
import type { MoveSuccessDialog } from "@shared/store/orchestrators/handlePlayerMove/move.types";
import { getLogger } from "@shared/services/logging";
>>>>>>> 66dcde6f

/**
 * Extended EndgamePosition with training-specific fields
 * @interface TrainingPosition
 * @extends BaseEndgamePosition
 */
export interface TrainingPosition extends BaseEndgamePosition {
  /**
   * Color the user is training (determines which side to play)
   */
  colorToTrain: "white" | "black";

  /**
   * Expected outcome for successful training completion
   */
  targetOutcome: "1-0" | "0-1" | "1/2-1/2";

  /**
   * Optional time limit in seconds
   */
  timeLimit?: number;

  /**
   * Chapter ID this position belongs to
   */
  chapterId?: string;
}

/**
 * Initial state for the training slice
 * Exported separately to enable proper store reset in tests
 */
export const initialTrainingState = {
  currentPosition: undefined as TrainingPosition | undefined,
  nextPosition: undefined as TrainingPosition | null | undefined,
  previousPosition: undefined as TrainingPosition | null | undefined,
  isLoadingNavigation: false,
  navigationError: null as string | null,
  chapterProgress: null as { completed: number; total: number } | null,
  isPlayerTurn: true,
  isOpponentThinking: false,
  isSuccess: false,
  sessionStartTime: undefined as number | undefined,
  sessionEndTime: undefined as number | undefined,
  hintsUsed: 0,
  mistakeCount: 0,
  moveErrorDialog: null as {
    isOpen: boolean;
    wdlBefore?: number;
    wdlAfter?: number;
    bestMove?: string;
  } | null,
  moveSuccessDialog: null as MoveSuccessDialog | null,
};

/**
 * Creates the initial training state with default values
 * @deprecated Use initialTrainingState export directly
 */
export const createInitialTrainingState = () => ({ ...initialTrainingState });

/**
 * Creates the training slice for the Zustand store
 *
 * @param {Function} set - Zustand's set function for state updates
 * @param {Function} get - Zustand's get function for accessing current state
 * @returns {TrainingSlice} Complete training slice with state and actions
 *
 * @remarks
 * This slice manages training-specific state and provides actions for
 * training flow control. It works closely with the game and tablebase slices
 * through orchestrators for complete training functionality. The slice focuses
 * on training session management while orchestrators handle game coordination.
 *
 * Key concepts:
 * - currentPosition: The active training position with metadata
 * - isPlayerTurn: Controls when user can make moves
 * - hintsUsed/mistakeCount: Track performance metrics
 * - moveErrorDialog: UI state for showing move feedback
 *
 * @example
 * ```typescript
 * // In your root store
 * import { create } from 'zustand';
 * import { createTrainingSlice } from './slices/trainingSlice';
 *
 * const useStore = create<RootState>()((...args) => ({
 *   ...createTrainingSlice(...args),
 *   ...createGameSlice(...args),
 *   // ... other slices
 * }));
 * ```
 */
const logger = getLogger().setContext("TrainingSlice");

export const createTrainingSlice: ImmerStateCreator<TrainingSlice> = (
  set,
  get,
) => ({
  // Initial state - use fresh arrays for each instance
  currentPosition: undefined as TrainingPosition | undefined,
  nextPosition: undefined as TrainingPosition | null | undefined,
  previousPosition: undefined as TrainingPosition | null | undefined,
  isLoadingNavigation: false,
  navigationError: null as string | null,
  chapterProgress: null as { completed: number; total: number } | null,
  isPlayerTurn: true,
  isOpponentThinking: false,
  isSuccess: false,
  sessionStartTime: undefined as number | undefined,
  sessionEndTime: undefined as number | undefined,
  hintsUsed: 0,
  mistakeCount: 0,
  moveErrorDialog: null as {
    isOpen: boolean;
    wdlBefore?: number;
    wdlAfter?: number;
    bestMove?: string;
  } | null,
  moveSuccessDialog: null as MoveSuccessDialog | null,

  // Actions
  /**
   * Sets the current training position
   *
   * @param {TrainingPosition} position - The position to set as current
   *
   * @fires stateChange - When position is updated
   *
   * @remarks
   * This action sets the active training position and resets session-specific
   * state like hints and mistakes. It should be called when starting a new
   * training session or switching positions. The actual game initialization
   * should be handled by an orchestrator that coordinates with GameSlice.
   *
   * @example
   * ```typescript
   * const position: TrainingPosition = {
   *   id: 1,
   *   title: "King and Rook vs King",
   *   fen: "8/8/8/8/8/8/R7/K3k3 w - - 0 1",
   *   colorToTrain: "white",
   *   targetOutcome: "1-0",
   *   // ... other fields
   * };
   *
   * store.getState().setPosition(position);
   * ```
   */
  setPosition: (position: TrainingPosition) => {
    set((state) => {
      state.training.currentPosition = position;
      state.training.isSuccess = false;
      state.training.sessionStartTime = Date.now();
      state.training.sessionEndTime = undefined;
      state.training.hintsUsed = 0;
      state.training.mistakeCount = 0;
      // Set initial turn based on position
      state.training.isPlayerTurn = position.sideToMove === position.colorToTrain;
    });
  },

  /**
   * Sets navigation positions (next/previous)
   *
   * @param {TrainingPosition|null} [next] - Next position in sequence
   * @param {TrainingPosition|null} [previous] - Previous position in sequence
   *
   * @fires stateChange - When navigation positions are updated
   *
   * @remarks
   * Used to enable navigation between positions in a training sequence.
   * Null indicates no position available in that direction. Undefined
   * parameters leave the respective position unchanged.
   *
   * @example
   * ```typescript
   * // Set both navigation positions
   * store.getState().setNavigationPositions(nextPos, prevPos);
   *
   * // Only update next position
   * store.getState().setNavigationPositions(nextPos);
   *
   * // Clear navigation
   * store.getState().setNavigationPositions(null, null);
   * ```
   */
  setNavigationPositions: (
    next?: TrainingPosition | null,
    previous?: TrainingPosition | null,
  ) => {
    set((state) => {
      if (next !== undefined) {
        state.training.nextPosition = next;
      }
      if (previous !== undefined) {
        state.training.previousPosition = previous;
      }
    });
  },

  /**
   * Sets navigation loading state
   *
   * @param {boolean} loading - Whether navigation is loading
   *
   * @fires stateChange - When loading state changes
   *
   * @remarks
   * Used to show loading indicators during position navigation.
   * Should be set to true when fetching navigation data and
   * false when complete or on error.
   *
   * @example
   * ```typescript
   * // Start loading
   * store.getState().setNavigationLoading(true);
   *
   * // After loading completes
   * store.getState().setNavigationLoading(false);
   * ```
   */
  setNavigationLoading: (loading: boolean) => {
    set((state) => { state.training.isLoadingNavigation = loading; });
  },

  /**
   * Sets navigation error message
   *
   * @param {string|null} error - Error message or null to clear
   *
   * @fires stateChange - When error state changes
   *
   * @remarks
   * Used to display error messages when navigation fails.
   * Set to null to clear the error state.
   *
   * @example
   * ```typescript
   * // Set error
   * store.getState().setNavigationError("Position nicht gefunden");
   *
   * // Clear error
   * store.getState().setNavigationError(null);
   * ```
   */
  setNavigationError: (error: string | null) => {
    set((state) => { state.training.navigationError = error; });
  },

  /**
   * Sets chapter progress information
   *
   * @param {Object|null} progress - Progress data or null to clear
   * @param {number} progress.completed - Number of completed positions
   * @param {number} progress.total - Total positions in chapter
   *
   * @fires stateChange - When progress is updated
   *
   * @remarks
   * Tracks progress through a chapter or training sequence.
   * Used to display progress indicators in the UI.
   *
   * @example
   * ```typescript
   * // Set progress
   * store.getState().setChapterProgress({
   *   completed: 3,
   *   total: 10
   * });
   *
   * // Clear progress
   * store.getState().setChapterProgress(null);
   * ```
   */
  setChapterProgress: (
    progress: { completed: number; total: number } | null,
  ) => {
    set((state) => { state.training.chapterProgress = progress; });
  },

  /**
   * Sets whether it's the player's turn
   *
   * @param {boolean} isPlayerTurn - Whether player can make moves
   *
   * @fires stateChange - When turn state changes
   *
   * @remarks
   * Controls when the user can interact with the board.
   * Should be updated after each move based on game state
   * and training configuration.
   *
   * @example
   * ```typescript
   * // Enable player moves
   * store.getState().setPlayerTurn(true);
   *
   * // Disable during computer's turn
   * store.getState().setPlayerTurn(false);
   * ```
   */
  setPlayerTurn: (isPlayerTurn: boolean) => {
    set((state) => { state.training.isPlayerTurn = isPlayerTurn; });
  },

  /**
   * Clears the opponent thinking flag
   *
   * @fires stateChange - When flag is cleared
   *
   * @remarks
   * Used when cancelling opponent moves, particularly after
   * undoing a suboptimal move. Ensures the UI properly reflects
   * that the opponent is no longer calculating a move.
   *
   * @example
   * ```typescript
   * // Clear flag after cancelling opponent turn
   * store.getState().clearOpponentThinking();
   * ```
   */
  clearOpponentThinking: () => {
    set((state) => { state.training.isOpponentThinking = false; });
  },

  /**
   * Completes the training session
   *
   * @param {boolean} success - Whether training was completed successfully
   *
   * @fires stateChange - When training completes
   *
   * @remarks
   * Marks the training session as complete and records the end time.
   * Success is typically determined by reaching the target outcome
   * (win/draw) as specified in the position configuration.
   *
   * @example
   * ```typescript
   * // Successful completion
   * store.getState().completeTraining(true);
   *
   * // Failed completion
   * store.getState().completeTraining(false);
   * ```
   */
  completeTraining: (success: boolean) => {
    set((state) => {
      state.training.isSuccess = success;
      state.training.sessionEndTime = Date.now();
    });
  },

  /**
   * Increments the hint counter
   *
   * @fires stateChange - When hint count increases
   *
   * @remarks
   * Increments the hint counter for the current session.
   * This affects performance metrics and achievements.
   * The actual hint display should be handled by the UI
   * based on the position's hint data.
   *
   * @example
   * ```typescript
   * // User requests a hint
   * store.getState().incrementHint();
   *
   * // Check hint usage
   * const hintsUsed = store.getState().hintsUsed;
   * if (hintsUsed >= 3) {
   *   // Maybe disable hint button
   * }
   * ```
   */
  incrementHint: () => {
    set((state) => {
      state.training.hintsUsed = state.training.hintsUsed + 1;
    });
  },

  /**
   * Increments the mistake counter
   *
   * @fires stateChange - When mistake count increases
   *
   * @remarks
   * Called when the user makes a suboptimal or incorrect move.
   * This affects performance metrics and is used for training
   * analytics. What constitutes a "mistake" is determined by
   * the orchestrator based on tablebase evaluation.
   *
   * @example
   * ```typescript
   * // User made a mistake
   * store.getState().incrementMistake();
   *
   * // Check total mistakes
   * const mistakes = store.getState().mistakeCount;
   * ```
   */
  incrementMistake: () => {
    set((state) => {
      state.training.mistakeCount = state.training.mistakeCount + 1;
    });
  },

  /**
   * Sets the move error dialog configuration
   *
   * @param {Object|null} dialog - Dialog configuration or null to close
   * @param {boolean} dialog.isOpen - Whether the dialog should be open
   * @param {number} [dialog.wdlBefore] - WDL value before the move
   * @param {number} [dialog.wdlAfter] - WDL value after the move
   * @param {string} [dialog.bestMove] - The best move in the position
   *
   * @fires stateChange - When dialog state changes
   *
   * @remarks
   * This dialog is shown when a user makes a suboptimal move during training.
   * It displays the position evaluation before and after the move, helping
   * users understand why their move was not optimal.
   *
   * @example
   * ```typescript
   * // Show error dialog
   * setMoveErrorDialog({
   *   isOpen: true,
   *   wdlBefore: 1000,
   *   wdlAfter: 0,
   *   bestMove: 'Qb7'
   * });
   *
   * // Close dialog
   * setMoveErrorDialog(null);
   * ```
   */
  setMoveErrorDialog: (
    dialog: {
      isOpen: boolean;
      wdlBefore?: number;
      wdlAfter?: number;
      bestMove?: string;
    } | null,
  ) => {
    set((state) => { state.training.moveErrorDialog = dialog; });
  },

  /**
   * Sets the move success dialog configuration
   *
   * @param {Object|null} dialog - Dialog configuration or null to close
   * @param {boolean} dialog.isOpen - Whether the dialog should be open
   * @param {string} [dialog.promotionPiece] - The piece promoted to (German label)
   * @param {string} [dialog.moveDescription] - Description of the winning move
   *
   * @fires stateChange - When dialog state changes
   *
   * @remarks
   * This dialog is shown when a user makes a successful move that leads to victory,
   * particularly after pawn promotion. It provides positive feedback and celebration
   * to motivate continued learning.
   *
   * @example
   * ```typescript
   * // Show success dialog
   * setMoveSuccessDialog({
   *   isOpen: true,
   *   promotionPiece: "Dame",
   *   moveDescription: "e8=Q+"
   * });
   *
   * // Close dialog
   * setMoveSuccessDialog(null);
   * ```
   */
  setMoveSuccessDialog: (
    dialog: {
      isOpen: boolean;
      promotionPiece?: string;
      moveDescription?: string;
    } | null,
  ) => {
    set((state) => { state.training.moveSuccessDialog = dialog; });
  },

  /**
   * Adds a move to the training history
   *
   * @param {any} move - The move to add (ValidatedMove with training metadata)
   *
   * @fires stateChange - When move is added
   *
   * @remarks
   * This action is called by orchestrators to track moves made during
   * training. The move object should include training-specific metadata
   * like whether it was optimal, user-made, etc. The actual implementation
   * of moveHistory is handled by orchestrators.
   *
   * @example
   * ```typescript
   * // Called by orchestrator
   * store.getState().addTrainingMove({
   *   ...validatedMove,
   *   userMove: true,
   *   isOptimal: false,
   *   mistakeReason: "Missed checkmate"
   * });
   * ```
   */
  addTrainingMove: (move: ValidatedMove) => {
    // This is a placeholder - actual implementation will be in orchestrator
    // as it needs to coordinate with game state
    logger.debug("Training move added", { move });
  },

  /**
   * Resets all training state to initial values
   *
   * @fires stateChange - When state is reset
   *
   * @remarks
   * Completely resets the training slice to initial state.
   * Useful when switching between training modes or starting fresh.
   * Note that this doesn't reset the game state - that should be
   * handled by an orchestrator.
   *
   * @example
   * ```typescript
   * // Reset everything
   * store.getState().resetTraining();
   *
   * // Common pattern with other slices
   * store.getState().resetGame();
   * store.getState().resetTraining();
   * store.getState().clearTablebaseState();
   * ```
   */
  resetTraining: () => {
    // DO NOT RESET - This would break action methods
    // Individual actions should handle their own state resets
    const logger = getLogger().setContext("TrainingSlice");
    logger.warn("resetTraining called but doing nothing to preserve action methods");
  },

  /**
   * Resets the current position to its initial state
   *
   * @fires stateChange - When position is reset
   *
   * @remarks
   * This method resets all training-specific state while keeping the current position.
   * It clears move history, evaluations, and resets all counters. The game will
   * need to be reloaded to the initial position FEN by the game slice.
   *
   * @example
   * ```typescript
   * // Reset to start of training
   * store.getState().resetPosition();
   * ```
   */
  resetPosition: () => {
    const currentPos = get().training.currentPosition;
    set((state) => {
      // moveHistory is in game slice, not training slice
      state.game.moveHistory = [];
      state.training.hintsUsed = 0;
      state.training.mistakeCount = 0;
      state.training.isSuccess = false;
      state.training.sessionStartTime = Date.now();
      state.training.sessionEndTime = undefined;
      // Reset turn based on position
      state.training.isPlayerTurn = currentPos
        ? currentPos.sideToMove === currentPos.colorToTrain
        : true;
    });
  },
});

/**
 * Selector functions for efficient state access
 *
 * @remarks
 * These selectors provide a consistent API for accessing training state
 * and can be used with Zustand's subscribe mechanism for optimal
 * re-renders. Use these instead of inline selectors when possible.
 *
 * The selectors include both direct state access and computed values
 * for common use cases like session duration and performance metrics.
 *
 * @example
 * ```typescript
 * import { useStore } from '@/store';
 * import { trainingSelectors } from '@/store/slices/trainingSlice';
 *
 * // In a component
 * const position = useStore(trainingSelectors.selectCurrentPosition);
 * const canNavigateNext = useStore(trainingSelectors.selectCanNavigateNext);
 * const accuracy = useStore(trainingSelectors.selectAccuracy);
 * ```
 */
export const trainingSelectors = {
  /**
   * Selects the current training position
   * @param {TrainingSlice} state - The training slice of the store
   * @returns {TrainingPosition|undefined} Current position or undefined
   */
  selectCurrentPosition: (state: TrainingSlice) => state.currentPosition,

  /**
   * Selects the next position
   * @param {TrainingSlice} state - The training slice of the store
   * @returns {TrainingPosition|null|undefined} Next position
   */
  selectNextPosition: (state: TrainingSlice) => state.nextPosition,

  /**
   * Selects the previous position
   * @param {TrainingSlice} state - The training slice of the store
   * @returns {TrainingPosition|null|undefined} Previous position
   */
  selectPreviousPosition: (state: TrainingSlice) => state.previousPosition,

  /**
   * Selects navigation loading state
   * @param {TrainingSlice} state - The training slice of the store
   * @returns {boolean} Whether navigation is loading
   */
  selectIsLoadingNavigation: (state: TrainingSlice) =>
    state.isLoadingNavigation ?? false,

  /**
   * Selects navigation error
   * @param {TrainingSlice} state - The training slice of the store
   * @returns {string|null} Error message or null
   */
  selectNavigationError: (state: TrainingSlice) => state.navigationError,

  /**
   * Selects chapter progress
   * @param {TrainingSlice} state - The training slice of the store
   * @returns {Object|null} Progress data or null
   */
  selectChapterProgress: (state: TrainingSlice) => state.chapterProgress,

  /**
   * Selects whether it's the player's turn
   * @param {TrainingSlice} state - The training slice of the store
   * @returns {boolean} Whether player can make moves
   */
  selectIsPlayerTurn: (state: TrainingSlice) => state.isPlayerTurn,

  /**
   * Selects training success state
   * @param {TrainingSlice} state - The training slice of the store
   * @returns {boolean} Whether training was successful
   */
  selectIsSuccess: (state: TrainingSlice) => state.isSuccess,

  /**
   * Selects session start time
   * @param {TrainingSlice} state - The training slice of the store
   * @returns {number|undefined} Start timestamp or undefined
   */
  selectSessionStartTime: (state: TrainingSlice) => state.sessionStartTime,

  /**
   * Selects session end time
   * @param {TrainingSlice} state - The training slice of the store
   * @returns {number|undefined} End timestamp or undefined
   */
  selectSessionEndTime: (state: TrainingSlice) => state.sessionEndTime,

  /**
   * Selects number of hints used
   * @param {TrainingSlice} state - The training slice of the store
   * @returns {number} Hint count
   */
  selectHintsUsed: (state: TrainingSlice) => state.hintsUsed,

  /**
   * Selects mistake count
   * @param {TrainingSlice} state - The training slice of the store
   * @returns {number} Number of mistakes
   */
  selectMistakeCount: (state: TrainingSlice) => state.mistakeCount,

  /**
   * Selects the move error dialog configuration
   * @param {TrainingSlice} state - The training slice of the store
   * @returns {Object|null} The move error dialog configuration or null
   */
  selectMoveErrorDialog: (state: TrainingSlice) => state.moveErrorDialog,

  /**
   * Selects whether navigation to next position is available
   * @param {TrainingSlice} state - The training slice of the store
   * @returns {boolean} True if can navigate next
   */
  selectCanNavigateNext: (state: TrainingSlice) =>
    state.nextPosition !== undefined && state.nextPosition !== null,

  /**
   * Selects whether navigation to previous position is available
   * @param {TrainingSlice} state - The training slice of the store
   * @returns {boolean} True if can navigate previous
   */
  selectCanNavigatePrevious: (state: TrainingSlice) =>
    state.previousPosition !== undefined && state.previousPosition !== null,

  /**
   * Selects whether training is in progress
   * @param {TrainingSlice} state - The training slice of the store
   * @returns {boolean} True if session started but not ended
   */
  selectIsTrainingActive: (state: TrainingSlice) =>
    state.sessionStartTime !== undefined && state.sessionEndTime === undefined,

  /**
   * Selects session duration in milliseconds
   * @param {TrainingSlice} state - The training slice of the store
   * @returns {number|null} Duration or null if not available
   */
  selectSessionDuration: (state: TrainingSlice) => {
    if (!state.sessionStartTime) return null;
    const endTime = state.sessionEndTime ?? Date.now();
    return endTime - state.sessionStartTime;
  },

  /**
   * Selects performance accuracy (hints as negative impact)
   * @param {TrainingSlice} state - The training slice of the store
   * @returns {number} Accuracy percentage (0-100)
   *
   * @remarks
   * Simple accuracy calculation based on mistakes and hints.
   * A more sophisticated calculation would consider move optimality.
   */
  selectAccuracy: (state: TrainingSlice) => {
    const penalties = state.mistakeCount + state.hintsUsed * 0.5;
    return Math.max(0, 100 - penalties * 10);
  },
};<|MERGE_RESOLUTION|>--- conflicted
+++ resolved
@@ -27,12 +27,8 @@
 import { ImmerStateCreator, TrainingSlice } from "./types";
 import type { EndgamePosition as BaseEndgamePosition } from "@shared/types/endgame";
 import type { ValidatedMove } from "@shared/types/chess";
-<<<<<<< HEAD
-import { getLogger } from "@shared/services/logging/Logger";
-=======
 import type { MoveSuccessDialog } from "@shared/store/orchestrators/handlePlayerMove/move.types";
 import { getLogger } from "@shared/services/logging";
->>>>>>> 66dcde6f
 
 /**
  * Extended EndgamePosition with training-specific fields
@@ -191,7 +187,8 @@
       state.training.hintsUsed = 0;
       state.training.mistakeCount = 0;
       // Set initial turn based on position
-      state.training.isPlayerTurn = position.sideToMove === position.colorToTrain;
+      state.training.isPlayerTurn =
+        position.sideToMove === position.colorToTrain;
     });
   },
 
@@ -256,7 +253,9 @@
    * ```
    */
   setNavigationLoading: (loading: boolean) => {
-    set((state) => { state.training.isLoadingNavigation = loading; });
+    set((state) => {
+      state.training.isLoadingNavigation = loading;
+    });
   },
 
   /**
@@ -280,7 +279,9 @@
    * ```
    */
   setNavigationError: (error: string | null) => {
-    set((state) => { state.training.navigationError = error; });
+    set((state) => {
+      state.training.navigationError = error;
+    });
   },
 
   /**
@@ -311,7 +312,9 @@
   setChapterProgress: (
     progress: { completed: number; total: number } | null,
   ) => {
-    set((state) => { state.training.chapterProgress = progress; });
+    set((state) => {
+      state.training.chapterProgress = progress;
+    });
   },
 
   /**
@@ -336,7 +339,9 @@
    * ```
    */
   setPlayerTurn: (isPlayerTurn: boolean) => {
-    set((state) => { state.training.isPlayerTurn = isPlayerTurn; });
+    set((state) => {
+      state.training.isPlayerTurn = isPlayerTurn;
+    });
   },
 
   /**
@@ -356,7 +361,9 @@
    * ```
    */
   clearOpponentThinking: () => {
-    set((state) => { state.training.isOpponentThinking = false; });
+    set((state) => {
+      state.training.isOpponentThinking = false;
+    });
   },
 
   /**
@@ -480,7 +487,9 @@
       bestMove?: string;
     } | null,
   ) => {
-    set((state) => { state.training.moveErrorDialog = dialog; });
+    set((state) => {
+      state.training.moveErrorDialog = dialog;
+    });
   },
 
   /**
@@ -518,7 +527,9 @@
       moveDescription?: string;
     } | null,
   ) => {
-    set((state) => { state.training.moveSuccessDialog = dialog; });
+    set((state) => {
+      state.training.moveSuccessDialog = dialog;
+    });
   },
 
   /**
@@ -577,7 +588,9 @@
     // DO NOT RESET - This would break action methods
     // Individual actions should handle their own state resets
     const logger = getLogger().setContext("TrainingSlice");
-    logger.warn("resetTraining called but doing nothing to preserve action methods");
+    logger.warn(
+      "resetTraining called but doing nothing to preserve action methods",
+    );
   },
 
   /**
