--- conflicted
+++ resolved
@@ -1,120 +1,117 @@
-import React from 'react';
-import Link from 'next/link';
-import { EndgamePosition } from '@shared/types';
-<<<<<<< HEAD
-import { getShortTitle } from '@shared/utils/titleFormatter';
-=======
-import { UI_CONSTANTS } from '@shared/constants/uiConstants';
->>>>>>> 9c0bae2a
-
-interface TrainingControlsProps {
-  position: EndgamePosition;
-  prevPosition?: EndgamePosition | null;
-  nextPosition?: EndgamePosition | null;
-  onReset: () => void;
-  getLichessUrl: () => string;
-  isMobile?: boolean;
-}
-
-export const TrainingControls: React.FC<TrainingControlsProps> = ({
-  prevPosition,
-  nextPosition,
-  onReset,
-  getLichessUrl,
-  isMobile = false
-}) => {
-  if (isMobile) {
-    return (
-      <div className={`lg:hidden w-full max-w-sm space-y-2 ${UI_CONSTANTS.TRAINING_CONTROLS.MOBILE_MARGIN_TOP}`}>
-        <div className="grid grid-cols-2 gap-2">
-          <button 
-            onClick={onReset}
-            className="dark-button-secondary rounded-lg py-2 text-sm font-medium hover:bg-gray-600 transition-colors"
-          >
-            🔄 Reset
-          </button>
-          <a 
-            href={getLichessUrl()}
-            target="_blank"
-            rel="noopener noreferrer"
-            className="dark-button-secondary rounded-lg py-2 text-sm font-medium hover:bg-gray-600 transition-colors text-center"
-          >
-            🔗 Lichess
-          </a>
-        </div>
-        
-        {/* Mobile Navigation */}
-        <div className="flex gap-2">
-          {prevPosition && (
-            <Link 
-              href={`/train/${prevPosition.id}`}
-              className="flex-1 dark-button-primary rounded-lg py-2 text-sm font-medium hover:bg-blue-600 transition-colors text-center"
-            >
-              ← Zurück
-            </Link>
-          )}
-          {nextPosition && (
-            <Link 
-              href={`/train/${nextPosition.id}`}
-              className="flex-1 dark-button-primary rounded-lg py-2 text-sm font-medium hover:bg-blue-600 transition-colors text-center"
-            >
-              Weiter →
-            </Link>
-          )}
-        </div>
-      </div>
-    );
-  }
-
-  // Desktop controls
-  return (
-    <div className="flex-shrink-0 space-y-3">
-      <div className="grid grid-cols-2 gap-2">
-        <a 
-          href={getLichessUrl()}
-          target="_blank"
-          rel="noopener noreferrer"
-          className="dark-button-primary rounded-lg py-2 text-xs font-medium hover:bg-blue-600 transition-colors text-center"
-        >
-          🔗 Lichess
-        </a>
-        <button 
-          onClick={onReset}
-          className="dark-button-secondary rounded-lg py-2 text-xs font-medium hover:bg-gray-600 transition-colors"
-        >
-          🔄 Reset
-        </button>
-      </div>
-
-      {/* Navigation - Always Visible */}
-      <div className="flex gap-2">
-        {prevPosition ? (
-          <Link 
-            href={`/train/${prevPosition.id}`}
-            className="flex-1 dark-button-primary rounded-lg py-2 text-xs font-medium hover:bg-blue-600 transition-colors text-center"
-            title={getShortTitle(prevPosition)}
-          >
-            ← #{prevPosition.id}
-          </Link>
-        ) : (
-          <div className="flex-1 opacity-50 bg-gray-700 rounded-lg py-2 text-xs text-center">
-            ← Start
-          </div>
-        )}
-        {nextPosition ? (
-          <Link 
-            href={`/train/${nextPosition.id}`}
-            className="flex-1 dark-button-primary rounded-lg py-2 text-xs font-medium hover:bg-blue-600 transition-colors text-center"
-            title={getShortTitle(nextPosition)}
-          >
-            #{nextPosition.id} →
-          </Link>
-        ) : (
-          <div className="flex-1 opacity-50 bg-gray-700 rounded-lg py-2 text-xs text-center">
-            Ende →
-          </div>
-        )}
-      </div>
-    </div>
-  );
+import React from 'react';
+import Link from 'next/link';
+import { EndgamePosition } from '@shared/types';
+import { getShortTitle } from '@shared/utils/titleFormatter';
+import { UI } from '@shared/constants';
+
+interface TrainingControlsProps {
+  position: EndgamePosition;
+  prevPosition?: EndgamePosition | null;
+  nextPosition?: EndgamePosition | null;
+  onReset: () => void;
+  getLichessUrl: () => string;
+  isMobile?: boolean;
+}
+
+export const TrainingControls: React.FC<TrainingControlsProps> = ({
+  prevPosition,
+  nextPosition,
+  onReset,
+  getLichessUrl,
+  isMobile = false
+}) => {
+  if (isMobile) {
+    return (
+      <div className={`lg:hidden w-full max-w-sm space-y-2 mt-4`}>
+        <div className="grid grid-cols-2 gap-2">
+          <button 
+            onClick={onReset}
+            className="dark-button-secondary rounded-lg py-2 text-sm font-medium hover:bg-gray-600 transition-colors"
+          >
+            🔄 Reset
+          </button>
+          <a 
+            href={getLichessUrl()}
+            target="_blank"
+            rel="noopener noreferrer"
+            className="dark-button-secondary rounded-lg py-2 text-sm font-medium hover:bg-gray-600 transition-colors text-center"
+          >
+            🔗 Lichess
+          </a>
+        </div>
+        
+        {/* Mobile Navigation */}
+        <div className="flex gap-2">
+          {prevPosition && (
+            <Link 
+              href={`/train/${prevPosition.id}`}
+              className="flex-1 dark-button-primary rounded-lg py-2 text-sm font-medium hover:bg-blue-600 transition-colors text-center"
+            >
+              ← Zurück
+            </Link>
+          )}
+          {nextPosition && (
+            <Link 
+              href={`/train/${nextPosition.id}`}
+              className="flex-1 dark-button-primary rounded-lg py-2 text-sm font-medium hover:bg-blue-600 transition-colors text-center"
+            >
+              Weiter →
+            </Link>
+          )}
+        </div>
+      </div>
+    );
+  }
+
+  // Desktop controls
+  return (
+    <div className="flex-shrink-0 space-y-3">
+      <div className="grid grid-cols-2 gap-2">
+        <a 
+          href={getLichessUrl()}
+          target="_blank"
+          rel="noopener noreferrer"
+          className="dark-button-primary rounded-lg py-2 text-xs font-medium hover:bg-blue-600 transition-colors text-center"
+        >
+          🔗 Lichess
+        </a>
+        <button 
+          onClick={onReset}
+          className="dark-button-secondary rounded-lg py-2 text-xs font-medium hover:bg-gray-600 transition-colors"
+        >
+          🔄 Reset
+        </button>
+      </div>
+
+      {/* Navigation - Always Visible */}
+      <div className="flex gap-2">
+        {prevPosition ? (
+          <Link 
+            href={`/train/${prevPosition.id}`}
+            className="flex-1 dark-button-primary rounded-lg py-2 text-xs font-medium hover:bg-blue-600 transition-colors text-center"
+            title={getShortTitle(prevPosition)}
+          >
+            ← #{prevPosition.id}
+          </Link>
+        ) : (
+          <div className="flex-1 opacity-50 bg-gray-700 rounded-lg py-2 text-xs text-center">
+            ← Start
+          </div>
+        )}
+        {nextPosition ? (
+          <Link 
+            href={`/train/${nextPosition.id}`}
+            className="flex-1 dark-button-primary rounded-lg py-2 text-xs font-medium hover:bg-blue-600 transition-colors text-center"
+            title={getShortTitle(nextPosition)}
+          >
+            #{nextPosition.id} →
+          </Link>
+        ) : (
+          <div className="flex-1 opacity-50 bg-gray-700 rounded-lg py-2 text-xs text-center">
+            Ende →
+          </div>
+        )}
+      </div>
+    </div>
+  );
 }; 