--- conflicted
+++ resolved
@@ -25,18 +25,13 @@
     tsconfigPaths({ root: projectRoot }),
   ],
   test: {
-<<<<<<< HEAD
     // Alias configuration - CRUCIAL: Must be in test section, not resolve section!
     alias: {
       '@shared': path.resolve(projectRoot, 'src/shared'),
       '@features': path.resolve(projectRoot, 'src/features'), 
       '@tests': path.resolve(projectRoot, 'src/tests'),
       '@': path.resolve(projectRoot, 'src'),
-=======
-    // Minimal aliases: only @domains has issues with tsconfigPaths plugin in projects mode
-    alias: {
       '@domains': path.resolve(projectRoot, 'src/domains'),
->>>>>>> 7aa8701e
     },
     
     // Feature-based project organization for targeted test runs
@@ -136,12 +131,9 @@
 
   resolve: {
     extensions: ['.mjs', '.js', '.ts', '.jsx', '.tsx', '.json'],
-<<<<<<< HEAD
-=======
     // Minimal aliases: only @domains has issues with tsconfigPaths plugin in projects mode
     alias: {
       '@domains': path.resolve(projectRoot, 'src/domains'),
     },
->>>>>>> 7aa8701e
   },
 });