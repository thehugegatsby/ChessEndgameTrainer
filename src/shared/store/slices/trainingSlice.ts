/**
 * @file Training state slice for Zustand store
 * @module store/slices/trainingSlice
 * @description Manages chess training session state including position management,
 * navigation, progress tracking, and training-specific game features.
 * This slice handles the core training logic and user interaction flow.
 *
 * @example
 * ```typescript
 * // Using the training slice in a component
 * import { useStore } from '@/store';
 * import { trainingSelectors } from '@/store/slices/trainingSlice';
 *
 * function TrainingSession() {
 *   const currentPosition = useStore(trainingSelectors.selectCurrentPosition);
 *   const isPlayerTurn = useStore(trainingSelectors.selectIsPlayerTurn);
 *   const hintsUsed = useStore(trainingSelectors.selectHintsUsed);
 *   const incrementHint = useStore(state => state.incrementHint);
 *
 *   const handleHintRequest = () => {
 *     if (hintsUsed < 3) incrementHint();
 *   };
 * }
 * ```
 */

import { ImmerStateCreator, TrainingSlice, TrainingState, TrainingActions } from "./types";
import type { EndgamePosition as BaseEndgamePosition } from "@shared/types/endgame";
import type { ValidatedMove } from "@shared/types/chess";
import type { MoveSuccessDialog } from "@shared/store/orchestrators/handlePlayerMove/move.types";
import { getLogger } from "@shared/services/logging";

/**
 * Extended EndgamePosition with training-specific fields
 * @interface TrainingPosition
 * @extends BaseEndgamePosition
 */
export interface TrainingPosition extends BaseEndgamePosition {
  /**
   * Color the user is training (determines which side to play)
   */
  colorToTrain: "white" | "black";

  /**
   * Expected outcome for successful training completion
   */
  targetOutcome: "1-0" | "0-1" | "1/2-1/2";

  /**
   * Optional time limit in seconds
   */
  timeLimit?: number;

  /**
   * Chapter ID this position belongs to
   */
  chapterId?: string;
}

/**
 * Initial state for the training slice
 * Exported separately to enable proper store reset in tests
 */
export const initialTrainingState = {
  currentPosition: undefined as TrainingPosition | undefined,
  nextPosition: undefined as TrainingPosition | null | undefined,
  previousPosition: undefined as TrainingPosition | null | undefined,
  isLoadingNavigation: false,
  navigationError: null as string | null,
  chapterProgress: null as { completed: number; total: number } | null,
  isPlayerTurn: true,
  isOpponentThinking: false,
  isSuccess: false,
  sessionStartTime: undefined as number | undefined,
  sessionEndTime: undefined as number | undefined,
  hintsUsed: 0,
  mistakeCount: 0,
  moveErrorDialog: null as {
    isOpen: boolean;
    wdlBefore?: number;
    wdlAfter?: number;
    bestMove?: string;
  } | null,
  moveSuccessDialog: null as MoveSuccessDialog | null,
  evaluationBaseline: null as {
    wdl: number | null;
    fen: string | null;
    timestamp: number | null;
  } | null,
};

/**
 * Creates the initial training state with default values
 * @deprecated Use initialTrainingState export directly
 */
export const createInitialTrainingState = () => ({ ...initialTrainingState });

/**
 * Creates the training state (data only, no actions)
 *
 * @returns {TrainingState} Training state properties only
 *
 * @remarks
 * This function creates only the state properties for training slice.
 * Actions are created separately to avoid Immer middleware stripping functions.
 *
 * @example
 * ```typescript
 * const trainingState = createTrainingState();
 * const trainingActions = createTrainingActions(set, get);
 * ```
 */
export const createTrainingState = (): TrainingState => ({
  currentPosition: undefined as TrainingPosition | undefined,
  nextPosition: undefined as TrainingPosition | null | undefined,
  previousPosition: undefined as TrainingPosition | null | undefined,
  isLoadingNavigation: false,
  navigationError: null as string | null,
  chapterProgress: null as { completed: number; total: number } | null,
  isPlayerTurn: true,
  isOpponentThinking: false,
  isSuccess: false,
  sessionStartTime: undefined as number | undefined,
  sessionEndTime: undefined as number | undefined,
  hintsUsed: 0,
  mistakeCount: 0,
  moveErrorDialog: null as {
    isOpen: boolean;
    wdlBefore?: number;
    wdlAfter?: number;
    bestMove?: string;
  } | null,
  moveSuccessDialog: null as MoveSuccessDialog | null,
<<<<<<< HEAD
  evaluationBaseline: null as {
    wdl: number | null;
    fen: string | null;
    timestamp: number | null;
  } | null,
=======
});

/**
 * Creates the training actions (functions only, no state)
 *
 * @param {Function} set - Zustand's set function for state updates
 * @param {Function} get - Zustand's get function for accessing current state
 * @returns {TrainingActions} Training action functions
 *
 * @remarks
 * This function creates only the action functions for training slice.
 * Actions are kept separate from state to prevent Immer middleware from stripping them.
 *
 * @example
 * ```typescript
 * const trainingActions = createTrainingActions(set, get);
 * ```
 */
const logger = getLogger().setContext("TrainingSlice");

export const createTrainingActions = (
  set: any,
  get: any,
): TrainingActions => ({
>>>>>>> 2cae4928

  /**
   * Sets the current training position
   *
   * @param {TrainingPosition} position - The position to set as current
   *
   * @fires stateChange - When position is updated
   *
   * @remarks
   * This action sets the active training position and resets session-specific
   * state like hints and mistakes. It should be called when starting a new
   * training session or switching positions. The actual game initialization
   * should be handled by an orchestrator that coordinates with GameSlice.
   *
   * @example
   * ```typescript
   * const position: TrainingPosition = {
   *   id: 1,
   *   title: "King and Rook vs King",
   *   fen: "8/8/8/8/8/8/R7/K3k3 w - - 0 1",
   *   colorToTrain: "white",
   *   targetOutcome: "1-0",
   *   // ... other fields
   * };
   *
   * store.getState().setPosition(position);
   * ```
   */
  setPosition: (position: TrainingPosition) => {
    set((state) => {
      state.training.currentPosition = position;
      state.training.isSuccess = false;
      state.training.sessionStartTime = Date.now();
      state.training.sessionEndTime = undefined;
      state.training.hintsUsed = 0;
      state.training.mistakeCount = 0;
      // Set initial turn based on position
      state.training.isPlayerTurn =
        position.sideToMove === position.colorToTrain;
      // Clear evaluation baseline when setting new position
      state.training.evaluationBaseline = null;
    });
  },

  /**
   * Sets navigation positions (next/previous)
   *
   * @param {TrainingPosition|null} [next] - Next position in sequence
   * @param {TrainingPosition|null} [previous] - Previous position in sequence
   *
   * @fires stateChange - When navigation positions are updated
   *
   * @remarks
   * Used to enable navigation between positions in a training sequence.
   * Null indicates no position available in that direction. Undefined
   * parameters leave the respective position unchanged.
   *
   * @example
   * ```typescript
   * // Set both navigation positions
   * store.getState().setNavigationPositions(nextPos, prevPos);
   *
   * // Only update next position
   * store.getState().setNavigationPositions(nextPos);
   *
   * // Clear navigation
   * store.getState().setNavigationPositions(null, null);
   * ```
   */
  setNavigationPositions: (
    next?: TrainingPosition | null,
    previous?: TrainingPosition | null,
  ) => {
    set((state) => {
      if (next !== undefined) {
        state.training.nextPosition = next;
      }
      if (previous !== undefined) {
        state.training.previousPosition = previous;
      }
    });
  },

  /**
   * Sets navigation loading state
   *
   * @param {boolean} loading - Whether navigation is loading
   *
   * @fires stateChange - When loading state changes
   *
   * @remarks
   * Used to show loading indicators during position navigation.
   * Should be set to true when fetching navigation data and
   * false when complete or on error.
   *
   * @example
   * ```typescript
   * // Start loading
   * store.getState().setNavigationLoading(true);
   *
   * // After loading completes
   * store.getState().setNavigationLoading(false);
   * ```
   */
  setNavigationLoading: (loading: boolean) => {
    set((state) => {
      state.training.isLoadingNavigation = loading;
    });
  },

  /**
   * Sets navigation error message
   *
   * @param {string|null} error - Error message or null to clear
   *
   * @fires stateChange - When error state changes
   *
   * @remarks
   * Used to display error messages when navigation fails.
   * Set to null to clear the error state.
   *
   * @example
   * ```typescript
   * // Set error
   * store.getState().setNavigationError("Position nicht gefunden");
   *
   * // Clear error
   * store.getState().setNavigationError(null);
   * ```
   */
  setNavigationError: (error: string | null) => {
    set((state) => {
      state.training.navigationError = error;
    });
  },

  /**
   * Sets chapter progress information
   *
   * @param {Object|null} progress - Progress data or null to clear
   * @param {number} progress.completed - Number of completed positions
   * @param {number} progress.total - Total positions in chapter
   *
   * @fires stateChange - When progress is updated
   *
   * @remarks
   * Tracks progress through a chapter or training sequence.
   * Used to display progress indicators in the UI.
   *
   * @example
   * ```typescript
   * // Set progress
   * store.getState().setChapterProgress({
   *   completed: 3,
   *   total: 10
   * });
   *
   * // Clear progress
   * store.getState().setChapterProgress(null);
   * ```
   */
  setChapterProgress: (
    progress: { completed: number; total: number } | null,
  ) => {
    set((state) => {
      state.training.chapterProgress = progress;
    });
  },

  /**
   * Sets whether it's the player's turn
   *
   * @param {boolean} isPlayerTurn - Whether player can make moves
   *
   * @fires stateChange - When turn state changes
   *
   * @remarks
   * Controls when the user can interact with the board.
   * Should be updated after each move based on game state
   * and training configuration.
   *
   * @example
   * ```typescript
   * // Enable player moves
   * store.getState().setPlayerTurn(true);
   *
   * // Disable during computer's turn
   * store.getState().setPlayerTurn(false);
   * ```
   */
  setPlayerTurn: (isPlayerTurn: boolean) => {
    set((state) => {
      state.training.isPlayerTurn = isPlayerTurn;
    });
  },

  /**
   * Clears the opponent thinking flag
   *
   * @fires stateChange - When flag is cleared
   *
   * @remarks
   * Used when cancelling opponent moves, particularly after
   * undoing a suboptimal move. Ensures the UI properly reflects
   * that the opponent is no longer calculating a move.
   *
   * @example
   * ```typescript
   * // Clear flag after cancelling opponent turn
   * store.getState().clearOpponentThinking();
   * ```
   */
  clearOpponentThinking: () => {
    set((state) => {
      state.training.isOpponentThinking = false;
    });
  },

  /**
   * Completes the training session
   *
   * @param {boolean} success - Whether training was completed successfully
   *
   * @fires stateChange - When training completes
   *
   * @remarks
   * Marks the training session as complete and records the end time.
   * Success is typically determined by reaching the target outcome
   * (win/draw) as specified in the position configuration.
   *
   * @example
   * ```typescript
   * // Successful completion
   * store.getState().completeTraining(true);
   *
   * // Failed completion
   * store.getState().completeTraining(false);
   * ```
   */
  completeTraining: (success: boolean) => {
    set((state) => {
      state.training.isSuccess = success;
      state.training.sessionEndTime = Date.now();
    });
  },

  /**
   * Increments the hint counter
   *
   * @fires stateChange - When hint count increases
   *
   * @remarks
   * Increments the hint counter for the current session.
   * This affects performance metrics and achievements.
   * The actual hint display should be handled by the UI
   * based on the position's hint data.
   *
   * @example
   * ```typescript
   * // User requests a hint
   * store.getState().incrementHint();
   *
   * // Check hint usage
   * const hintsUsed = store.getState().hintsUsed;
   * if (hintsUsed >= 3) {
   *   // Maybe disable hint button
   * }
   * ```
   */
  incrementHint: () => {
    set((state) => {
      state.training.hintsUsed = state.training.hintsUsed + 1;
    });
  },

  /**
   * Increments the mistake counter
   *
   * @fires stateChange - When mistake count increases
   *
   * @remarks
   * Called when the user makes a suboptimal or incorrect move.
   * This affects performance metrics and is used for training
   * analytics. What constitutes a "mistake" is determined by
   * the orchestrator based on tablebase evaluation.
   *
   * @example
   * ```typescript
   * // User made a mistake
   * store.getState().incrementMistake();
   *
   * // Check total mistakes
   * const mistakes = store.getState().mistakeCount;
   * ```
   */
  incrementMistake: () => {
    set((state) => {
      state.training.mistakeCount = state.training.mistakeCount + 1;
    });
  },

  /**
   * Sets the move error dialog configuration
   *
   * @param {Object|null} dialog - Dialog configuration or null to close
   * @param {boolean} dialog.isOpen - Whether the dialog should be open
   * @param {number} [dialog.wdlBefore] - WDL value before the move
   * @param {number} [dialog.wdlAfter] - WDL value after the move
   * @param {string} [dialog.bestMove] - The best move in the position
   *
   * @fires stateChange - When dialog state changes
   *
   * @remarks
   * This dialog is shown when a user makes a suboptimal move during training.
   * It displays the position evaluation before and after the move, helping
   * users understand why their move was not optimal.
   *
   * @example
   * ```typescript
   * // Show error dialog
   * setMoveErrorDialog({
   *   isOpen: true,
   *   wdlBefore: 1000,
   *   wdlAfter: 0,
   *   bestMove: 'Qb7'
   * });
   *
   * // Close dialog
   * setMoveErrorDialog(null);
   * ```
   */
  setMoveErrorDialog: (
    dialog: {
      isOpen: boolean;
      wdlBefore?: number;
      wdlAfter?: number;
      bestMove?: string;
    } | null,
  ) => {
    set((state) => {
      state.training.moveErrorDialog = dialog;
    });
  },

  /**
   * Sets the move success dialog configuration
   *
   * @param {Object|null} dialog - Dialog configuration or null to close
   * @param {boolean} dialog.isOpen - Whether the dialog should be open
   * @param {string} [dialog.promotionPiece] - The piece promoted to (German label)
   * @param {string} [dialog.moveDescription] - Description of the winning move
   *
   * @fires stateChange - When dialog state changes
   *
   * @remarks
   * This dialog is shown when a user makes a successful move that leads to victory,
   * particularly after pawn promotion. It provides positive feedback and celebration
   * to motivate continued learning.
   *
   * @example
   * ```typescript
   * // Show success dialog
   * setMoveSuccessDialog({
   *   isOpen: true,
   *   promotionPiece: "Dame",
   *   moveDescription: "e8=Q+"
   * });
   *
   * // Close dialog
   * setMoveSuccessDialog(null);
   * ```
   */
  setMoveSuccessDialog: (
    dialog: {
      isOpen: boolean;
      promotionPiece?: string;
      moveDescription?: string;
    } | null,
  ) => {
    set((state) => {
      state.training.moveSuccessDialog = dialog;
    });
  },

  /**
   * Adds a move to the training history
   *
   * @param {any} move - The move to add (ValidatedMove with training metadata)
   *
   * @fires stateChange - When move is added
   *
   * @remarks
   * This action is called by orchestrators to track moves made during
   * training. The move object should include training-specific metadata
   * like whether it was optimal, user-made, etc. The actual implementation
   * of moveHistory is handled by orchestrators.
   *
   * @example
   * ```typescript
   * // Called by orchestrator
   * store.getState().addTrainingMove({
   *   ...validatedMove,
   *   userMove: true,
   *   isOptimal: false,
   *   mistakeReason: "Missed checkmate"
   * });
   * ```
   */
  addTrainingMove: (move: ValidatedMove) => {
    // This is a placeholder - actual implementation will be in orchestrator
    // as it needs to coordinate with game state
    logger.debug("Training move added", { move });
  },

  /**
   * Resets all training state to initial values
   *
   * @fires stateChange - When state is reset
   *
   * @remarks
   * Completely resets the training slice to initial state.
   * Useful when switching between training modes or starting fresh.
   * Note that this doesn't reset the game state - that should be
   * handled by an orchestrator.
   *
   * @example
   * ```typescript
   * // Reset everything
   * store.getState().resetTraining();
   *
   * // Common pattern with other slices
   * store.getState().resetGame();
   * store.getState().resetTraining();
   * store.getState().clearTablebaseState();
   * ```
   */
  resetTraining: () => {
    // DO NOT RESET - This would break action methods
    // Individual actions should handle their own state resets
    const logger = getLogger().setContext("TrainingSlice");
    logger.warn(
      "resetTraining called but doing nothing to preserve action methods",
    );
  },

  /**
   * Resets the current position to its initial state
   *
   * @fires stateChange - When position is reset
   *
   * @remarks
   * This method resets all training-specific state while keeping the current position.
   * It clears move history, evaluations, and resets all counters. The game will
   * need to be reloaded to the initial position FEN by the game slice.
   *
   * @example
   * ```typescript
   * // Reset to start of training
   * store.getState().resetPosition();
   * ```
   */
  resetPosition: () => {
    const currentPos = get().training.currentPosition;
    set((state) => {
      // moveHistory is in game slice, not training slice
      state.game.moveHistory = [];
      state.training.hintsUsed = 0;
      state.training.mistakeCount = 0;
      state.training.isSuccess = false;
      state.training.sessionStartTime = Date.now();
      state.training.sessionEndTime = undefined;
      // Reset turn based on position
      state.training.isPlayerTurn = currentPos
        ? currentPos.sideToMove === currentPos.colorToTrain
        : true;
      // Clear evaluation baseline when resetting position
      state.training.evaluationBaseline = null;
    });
  },

  /**
   * Sets the evaluation baseline for subsequent move quality assessments
   *
   * @param {number} wdl - WDL evaluation to use as baseline
   * @param {string} fen - FEN position when baseline was established
   *
   * @fires stateChange - When baseline is updated
   *
   * @remarks
   * This method is called after "Weiterspielen" when the opponent has moved,
   * establishing a new evaluation baseline for the training session. Subsequent
   * player moves will be evaluated relative to this baseline rather than the
   * original training position expectation.
   *
   * @example
   * ```typescript
   * // After opponent move following "Weiterspielen"
   * const currentFen = chessService.getFen();
   * const evaluation = await tablebaseService.getEvaluation(currentFen);
   * if (evaluation.isAvailable) {
   *   trainingActions.setEvaluationBaseline(evaluation.result.wdl, currentFen);
   * }
   * ```
   */
  setEvaluationBaseline: (wdl: number, fen: string) => {
    set((state) => {
      state.training.evaluationBaseline = {
        wdl,
        fen,
        timestamp: Date.now(),
      };
    });
    logger.info("Evaluation baseline updated", { wdl, fen });
  },

  /**
   * Clears the evaluation baseline, reverting to original position expectations
   *
   * @fires stateChange - When baseline is cleared
   *
   * @remarks
   * This method is called when resetting training sessions or navigating
   * to different positions. It ensures move evaluation returns to normal
   * behavior based on the original training position expectations.
   *
   * @example
   * ```typescript
   * // Clear baseline when starting new training session
   * trainingActions.clearEvaluationBaseline();
   * ```
   */
  clearEvaluationBaseline: () => {
    set((state) => {
      state.training.evaluationBaseline = null;
    });
    logger.info("Evaluation baseline cleared");
  },
});

/**
 * Legacy slice creator for backwards compatibility
 * @deprecated Use createTrainingState() and createTrainingActions() separately
 */
export const createTrainingSlice: ImmerStateCreator<TrainingSlice> = (
  set,
  get,
) => ({
  ...createTrainingState(),
  ...createTrainingActions(set, get),
});

/**
 * Selector functions for efficient state access
 *
 * @remarks
 * These selectors provide a consistent API for accessing training state
 * and can be used with Zustand's subscribe mechanism for optimal
 * re-renders. Use these instead of inline selectors when possible.
 *
 * The selectors include both direct state access and computed values
 * for common use cases like session duration and performance metrics.
 *
 * @example
 * ```typescript
 * import { useStore } from '@/store';
 * import { trainingSelectors } from '@/store/slices/trainingSlice';
 *
 * // In a component
 * const position = useStore(trainingSelectors.selectCurrentPosition);
 * const canNavigateNext = useStore(trainingSelectors.selectCanNavigateNext);
 * const accuracy = useStore(trainingSelectors.selectAccuracy);
 * ```
 */
export const trainingSelectors = {
  /**
   * Selects the current training position
   * @param {TrainingSlice} state - The training slice of the store
   * @returns {TrainingPosition|undefined} Current position or undefined
   */
  selectCurrentPosition: (state: TrainingSlice) => state.currentPosition,

  /**
   * Selects the next position
   * @param {TrainingSlice} state - The training slice of the store
   * @returns {TrainingPosition|null|undefined} Next position
   */
  selectNextPosition: (state: TrainingSlice) => state.nextPosition,

  /**
   * Selects the previous position
   * @param {TrainingSlice} state - The training slice of the store
   * @returns {TrainingPosition|null|undefined} Previous position
   */
  selectPreviousPosition: (state: TrainingSlice) => state.previousPosition,

  /**
   * Selects navigation loading state
   * @param {TrainingSlice} state - The training slice of the store
   * @returns {boolean} Whether navigation is loading
   */
  selectIsLoadingNavigation: (state: TrainingSlice) =>
    state.isLoadingNavigation ?? false,

  /**
   * Selects navigation error
   * @param {TrainingSlice} state - The training slice of the store
   * @returns {string|null} Error message or null
   */
  selectNavigationError: (state: TrainingSlice) => state.navigationError,

  /**
   * Selects chapter progress
   * @param {TrainingSlice} state - The training slice of the store
   * @returns {Object|null} Progress data or null
   */
  selectChapterProgress: (state: TrainingSlice) => state.chapterProgress,

  /**
   * Selects whether it's the player's turn
   * @param {TrainingSlice} state - The training slice of the store
   * @returns {boolean} Whether player can make moves
   */
  selectIsPlayerTurn: (state: TrainingSlice) => state.isPlayerTurn,

  /**
   * Selects training success state
   * @param {TrainingSlice} state - The training slice of the store
   * @returns {boolean} Whether training was successful
   */
  selectIsSuccess: (state: TrainingSlice) => state.isSuccess,

  /**
   * Selects session start time
   * @param {TrainingSlice} state - The training slice of the store
   * @returns {number|undefined} Start timestamp or undefined
   */
  selectSessionStartTime: (state: TrainingSlice) => state.sessionStartTime,

  /**
   * Selects session end time
   * @param {TrainingSlice} state - The training slice of the store
   * @returns {number|undefined} End timestamp or undefined
   */
  selectSessionEndTime: (state: TrainingSlice) => state.sessionEndTime,

  /**
   * Selects number of hints used
   * @param {TrainingSlice} state - The training slice of the store
   * @returns {number} Hint count
   */
  selectHintsUsed: (state: TrainingSlice) => state.hintsUsed,

  /**
   * Selects mistake count
   * @param {TrainingSlice} state - The training slice of the store
   * @returns {number} Number of mistakes
   */
  selectMistakeCount: (state: TrainingSlice) => state.mistakeCount,

  /**
   * Selects the move error dialog configuration
   * @param {TrainingSlice} state - The training slice of the store
   * @returns {Object|null} The move error dialog configuration or null
   */
  selectMoveErrorDialog: (state: TrainingSlice) => state.moveErrorDialog,

  /**
   * Selects whether navigation to next position is available
   * @param {TrainingSlice} state - The training slice of the store
   * @returns {boolean} True if can navigate next
   */
  selectCanNavigateNext: (state: TrainingSlice) =>
    state.nextPosition !== undefined && state.nextPosition !== null,

  /**
   * Selects whether navigation to previous position is available
   * @param {TrainingSlice} state - The training slice of the store
   * @returns {boolean} True if can navigate previous
   */
  selectCanNavigatePrevious: (state: TrainingSlice) =>
    state.previousPosition !== undefined && state.previousPosition !== null,

  /**
   * Selects whether training is in progress
   * @param {TrainingSlice} state - The training slice of the store
   * @returns {boolean} True if session started but not ended
   */
  selectIsTrainingActive: (state: TrainingSlice) =>
    state.sessionStartTime !== undefined && state.sessionEndTime === undefined,

  /**
   * Selects session duration in milliseconds
   * @param {TrainingSlice} state - The training slice of the store
   * @returns {number|null} Duration or null if not available
   */
  selectSessionDuration: (state: TrainingSlice) => {
    if (!state.sessionStartTime) return null;
    const endTime = state.sessionEndTime ?? Date.now();
    return endTime - state.sessionStartTime;
  },

  /**
   * Selects performance accuracy (hints as negative impact)
   * @param {TrainingSlice} state - The training slice of the store
   * @returns {number} Accuracy percentage (0-100)
   *
   * @remarks
   * Simple accuracy calculation based on mistakes and hints.
   * A more sophisticated calculation would consider move optimality.
   */
  selectAccuracy: (state: TrainingSlice) => {
    const penalties = state.mistakeCount + state.hintsUsed * 0.5;
    return Math.max(0, 100 - penalties * 10);
  },
};<|MERGE_RESOLUTION|>--- conflicted
+++ resolved
@@ -131,13 +131,11 @@
     bestMove?: string;
   } | null,
   moveSuccessDialog: null as MoveSuccessDialog | null,
-<<<<<<< HEAD
   evaluationBaseline: null as {
     wdl: number | null;
     fen: string | null;
     timestamp: number | null;
   } | null,
-=======
 });
 
 /**
@@ -162,7 +160,6 @@
   set: any,
   get: any,
 ): TrainingActions => ({
->>>>>>> 2cae4928
 
   /**
    * Sets the current training position
