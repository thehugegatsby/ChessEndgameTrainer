name: CI Pipeline (Modern)

on:
  push:
    branches:
      - main
      - develop
      - 'feature/**'
  pull_request:
    branches:
      - main
      - develop

# Cancel previous runs on new pushes to same PR
concurrency:
  group: ${{ github.workflow }}-${{ github.head_ref || github.run_id }}
  cancel-in-progress: true

jobs:
  ci:
    name: CI Tests & Build
    uses: ./.github/workflows/_ci-reusable.yml
    with:
      node-version: '20'
      pnpm-version: '10'
      run-e2e: true
<<<<<<< HEAD
      upload-build: true  # E2E tests need build artifacts
=======
      upload-build: false
>>>>>>> 92a6748f
<|MERGE_RESOLUTION|>--- conflicted
+++ resolved
@@ -24,8 +24,4 @@
       node-version: '20'
       pnpm-version: '10'
       run-e2e: true
-<<<<<<< HEAD
-      upload-build: true  # E2E tests need build artifacts
-=======
-      upload-build: false
->>>>>>> 92a6748f
+      upload-build: false