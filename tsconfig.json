{
  "compilerOptions": {
    "target": "ES2022",
    "lib": ["dom", "dom.iterable", "esnext"],
    "allowJs": true,
    "skipLibCheck": true,
    "strict": true,
    "noEmit": true,
    "incremental": true,
    "module": "esnext",
    "esModuleInterop": true,
    "moduleResolution": "bundler",
    "resolveJsonModule": true,
    "isolatedModules": true,
    "jsx": "preserve",
    "plugins": [
      {
        "name": "next"
      }
    ],
    "strictNullChecks": true,
    "noUncheckedIndexedAccess": true,
    "noImplicitOverride": true,
    "noFallthroughCasesInSwitch": true,
    "noUnusedLocals": true,
    "noUnusedParameters": true,
    "exactOptionalPropertyTypes": true,
    "noImplicitReturns": true,
    "noPropertyAccessFromIndexSignature": true,
    "baseUrl": ".",
    "paths": {
      "@/*": ["./src/*"],
      "@shared/*": ["./src/shared/*"],
      "@features/*": ["./src/features/*"],
<<<<<<< HEAD
=======
      "@domains/*": ["./src/domains/*"],
>>>>>>> 7aa8701e
      "@lib/*": ["./src/lib/*"],
      "@app/*": ["./src/app/*"],
      "@tests/*": ["./src/tests/*"]
    }
  },
  "include": [
    "next-env.d.ts",
    ".next/types/**/*.ts",
    "src/**/*.ts",
    "src/**/*.tsx",
    "app/**/*.ts",
    "app/**/*.tsx",
    "pages/**/*.ts",
    "pages/**/*.tsx"
  ],
  "exclude": [
    "node_modules",
    "**/*.test.ts",
    "**/*.test.tsx",
    "**/*.spec.ts",
    "**/*.spec.tsx",
    "src/tests/**/*",
    "scripts/**/*.test.ts",
    "config/**/*",
    "src/config/**/*"
  ]
}<|MERGE_RESOLUTION|>--- conflicted
+++ resolved
@@ -32,10 +32,7 @@
       "@/*": ["./src/*"],
       "@shared/*": ["./src/shared/*"],
       "@features/*": ["./src/features/*"],
-<<<<<<< HEAD
-=======
       "@domains/*": ["./src/domains/*"],
->>>>>>> 7aa8701e
       "@lib/*": ["./src/lib/*"],
       "@app/*": ["./src/app/*"],
       "@tests/*": ["./src/tests/*"]
